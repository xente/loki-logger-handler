--- conflicted
+++ resolved
@@ -4,15 +4,11 @@
 except ImportError:
     import Queue as queue  # Python 2.7
 
-<<<<<<< HEAD
-import threading
-import logging
+import atexit
 import json
-=======
->>>>>>> a9bd44b5
-import atexit
 import logging
 import threading
+
 import requests
 
 from loki_logger_handler.formatters.logger_formatter import LoggerFormatter
@@ -24,20 +20,6 @@
 class LokiLoggerHandler(logging.Handler):
     """
     A custom logging handler that sends logs to a Loki server.
-<<<<<<< HEAD
-
-    Attributes:
-        labels (dict): Default labels for the logs.
-        label_keys (dict): Specific log record keys to extract as labels.
-        timeout (int): Timeout interval for flushing logs.
-        logger_formatter (logging.Formatter): Formatter for log records.
-        request (LokiRequest): Loki request object for sending logs.
-        buffer (queue.Queue): Buffer to store log records before sending.
-        flush_thread (threading.Thread): Thread for periodically flushing logs.
-        message_in_json_format (bool): Whether to format log values as JSON.
-        max_stream_size (int): Maximum Stream Size in bytes before forcefully sending logs.
-=======
->>>>>>> a9bd44b5
     """
 
     def __init__(
@@ -50,15 +32,11 @@
         timeout=10,
         compressed=True,
         default_formatter=LoggerFormatter(),
-<<<<<<< HEAD
         max_stream_size=0,
-=======
         enable_self_errors=False,
         enable_structured_loki_metadata=False,
         loki_metadata=None,
-        loki_metadata_keys=None
-
->>>>>>> a9bd44b5
+        loki_metadata_keys=None,
     ):
         """
         Initialize the LokiLoggerHandler object.
@@ -71,19 +49,15 @@
             message_in_json_format (bool): Whether to format log values as JSON.
             timeout (int, optional): Timeout interval for flushing logs. Defaults to 10 seconds.
             compressed (bool, optional): Whether to compress the logs using gzip. Defaults to True.
-<<<<<<< HEAD
             default_formatter (logging.Formatter, optional): Formatter for the log records. If not provided,
                 LoggerFormatter or LoguruFormatter will be used.
             max_stream_size (int, optional): Max stream size in bytes to forcefully send to server instead of
                 waiting for timeout. If max stream size is 0 forcefully sending by byte size is disabled.
                 Defaults to 0.
-=======
-            default_formatter (logging.Formatter, optional): Formatter for the log records. If not provided, LoggerFormatter or LoguruFormatter will be used.
             enable_self_errors (bool, optional): Set to True to show Hanlder errors on console. Default False
             enable_structured_loki_metadata (bool, optional):  Whether to include structured loki_metadata in the logs. Defaults to False. Only supported for Loki 3.0 and above
             loki_metadata (dict, optional): Default loki_metadata values. Defaults to None. Only supported for Loki 3.0 and above
             loki_metadata_keys (arrray, optional): Specific log record keys to extract as loki_metadata. Only supported for Loki 3.0 and above
->>>>>>> a9bd44b5
         """
         super(LokiLoggerHandler, self).__init__()
 
@@ -91,13 +65,6 @@
         self.label_keys = label_keys if label_keys is not None else {}
         self.timeout = timeout
         self.formatter = default_formatter
-<<<<<<< HEAD
-        self.request = LokiRequest(
-            url=url, compressed=compressed, additional_headers=additional_headers or {}
-        )
-        self.buffer = queue.Queue()
-        self.flush_thread = threading.Thread(target=self._flush)
-=======
 
         self.enable_self_errors = enable_self_errors
 
@@ -115,7 +82,6 @@
         self.buffer = queue.Queue()
         self.flush_thread = threading.Thread(target=self._flush)
 
->>>>>>> a9bd44b5
         self.flush_event = threading.Event()
 
         # Set daemon for Python 2 and 3 compatibility
@@ -130,7 +96,9 @@
         self.error = False
         self.enable_structured_loki_metadata = enable_structured_loki_metadata
         self.loki_metadata = loki_metadata
-        self.loki_metadata_keys = loki_metadata_keys if loki_metadata_keys is not None else []
+        self.loki_metadata_keys = (
+            loki_metadata_keys if loki_metadata_keys is not None else []
+        )
 
     def emit(self, record):
         """
@@ -143,7 +111,7 @@
             formatted_record, log_loki_metadata = self.formatter.format(record)
             self._put(formatted_record, log_loki_metadata)
         except Exception as e:
-             self.handle_unexpected_error(e)
+            self.handle_unexpected_error(e)
 
     def _flush(self):
         """
@@ -153,7 +121,6 @@
         atexit.register(self._send)
 
         while True:
-<<<<<<< HEAD
             # Wait until flush_event is set or timeout elapses
             self.flush_event.wait(timeout=self.timeout)
             # Reset the event for the next cycle
@@ -165,22 +132,6 @@
                     self._send()
                 except Exception:
                     pass  # Silently ignore any exceptions
-=======
-
-            # Wait until flush_event is set or timeout elapses
-            self.flush_event.wait(timeout=self.timeout)
-
-            # Reset the event for the next cycle
-            self.flush_event.clear()
-
-            if not self.buffer.empty():
-                try:
-                    self._send()
-                except Exception as e:
-                    self.handle_unexpected_error(e)
-
-
->>>>>>> a9bd44b5
 
     def _send(self):
         """
@@ -192,8 +143,9 @@
         while not self.buffer.empty():
             log = self.buffer.get()
             if log.key not in temp_streams:
-                stream = Stream(log.labels, self.loki_metadata,
-                                self.message_in_json_format)
+                stream = Stream(
+                    log.labels, self.loki_metadata, self.message_in_json_format
+                )
                 temp_streams[log.key] = stream
 
             temp_streams[log.key].append_value(log.line, log.loki_metadata)
@@ -203,8 +155,7 @@
             try:
                 self.request.send(streams.serialize())
             except requests.RequestException as e:
-                 self.handle_unexpected_error(e)
-
+                self.handle_unexpected_error(e)
 
     def write(self, message):
         """
@@ -251,7 +202,6 @@
             if key in log_record:
                 labels[key] = log_record[key]
 
-<<<<<<< HEAD
         log_line = LogLine(labels, log_record)
         log_size = log_line.size()
         self.buffer.put(log_line)
@@ -263,7 +213,7 @@
         ):
             # send event to call flush_event and then unlock it without waiting timeout
             self.flush_event.set()
-=======
+
     def extract_and_clean_metadata(self, log_record, log_loki_metadata):
         """
         This method iterates over the keys defined in `self.loki_metadata_keys` and checks if they are present
@@ -274,7 +224,6 @@
         Args:
             log_record (dict): The original log record containing various log data.
             log_loki_metadata (dict): The dictionary where extracted metadata will be stored.
->>>>>>> a9bd44b5
 
         Returns:
             None
@@ -288,7 +237,6 @@
         for key in keys_to_delete:
             del log_record[key]
 
-
     def handle_unexpected_error(self, e):
         """
         Handles unexpected errors by logging them and setting the error flag.
@@ -300,9 +248,9 @@
             None
         """
         if self.enable_self_errors:
-            self.debug_logger.error(
-                            "Unexpected error: %s", e, exc_info=True)
+            self.debug_logger.error("Unexpected error: %s", e, exc_info=True)
         self.error = True
+
 
 class LogLine:
     """
